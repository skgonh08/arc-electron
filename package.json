--- conflicted
+++ resolved
@@ -1,11 +1,7 @@
 {
   "name": "advanced-rest-client",
   "description": "The Advanced REST Client desktop application.",
-<<<<<<< HEAD
   "version": "0.0.0-develop.noversion",
-=======
-  "version": "14.0.3",
->>>>>>> 53ae7315
   "homepage": "https://advancedrestclient.com",
   "license": "Apache-2.0",
   "author": {
@@ -16,12 +12,8 @@
     "url": "https://github.com/advanced-rest-client/arc-electron"
   },
   "scripts": {
-<<<<<<< HEAD
     "start": "electron . --inspect --debug  --debug-level=\"silly\" --skip-app-update --skip-themes-update --workspace-path=\"~/arc-dev/workspace\" --settings-file=\"~/arc-dev/dev-settings.json\" --themes-path=\"~/arc-dev/themes\"",
     "start:api": "node --inspect=9227 dev-api/api.js --PORT=8080",
-=======
-    "start": "electron . --inspect --debug --debug-level=\"silly\" --workspace-path=\"~/arc-dev/workspace\" --settings-file=\"~/arc-dev/dev-settings.json\" --themes-path=\"~/arc-dev/themes-esm\"",
->>>>>>> 53ae7315
     "postinstall": "electron-rebuild && electron-builder install-app-deps",
     "prepare": "pika-web && node tasks/prepare-app.js",
     "test": "npm run test:main && npm run test:renderer && npm run test:app",
@@ -43,11 +35,7 @@
   "main": "main.js",
   "devDependencies": {
     "@advanced-rest-client/about-arc-electron": "^3.0.0",
-<<<<<<< HEAD
     "@advanced-rest-client/arc-app-mixin": "^4.0.0-preview.1",
-=======
-    "@advanced-rest-client/arc-app-mixin": "^3.1.5",
->>>>>>> 53ae7315
     "@advanced-rest-client/arc-definitions": "^3.0.0",
     "@advanced-rest-client/arc-icons": "^3.0.2",
     "@advanced-rest-client/arc-info-messages": "^3.0.0",
