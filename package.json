{
  "name": "advanced-rest-client",
  "description": "The Advanced REST Client desktop application.",
  "version": "12.1.4",
  "homepage": "https://advancedrestclient.com/",
  "license": "Apache-2.0",
  "author": {
    "name": "Pawel Psztyc",
    "email": "arc@mulesoft.com"
  },
  "repository": {
    "url": "https://github.com/advanced-rest-client/arc-electron"
  },
  "scripts": {
    "start": "electron . --inspect --workspace-path=\"~/arc-dev/workspace\" --settings-file=\"~/arc-dev/dev-settings.json\"",
    "postinstall": "electron-builder install-app-deps",
    "test": "NODE_ENV=test ELECTRON_PATH=node_modules/.bin/electron electron-mocha test/**/*.test.js",
    "build-l": "npx electron-builder -l",
    "build-w": "npx electron-builder -w",
    "build-m": "npx electron-builder -m",
    "bower": "node tasks/bower.js",
    "pack": "electron-builder --dir",
    "dist": "electron-builder"
  },
  "main": "main.js",
  "devDependencies": {
    "bower": "^1.8.2",
    "chai": "^4.1.2",
    "chance": "^1.0.13",
<<<<<<< HEAD
    "electron": "^2.0.8",
=======
    "electron": "^2.0.2",
>>>>>>> 2d2a583e
    "electron-builder": "^20.27.1",
    "electron-mocha": "^5.0.0",
    "eslint": "^4.18.1",
    "eslint-config-google": "^0.9.1",
    "glob": "^7.1.2",
    "mocha": "^4.1.0",
    "spectron": "^3.8.0",
    "ssl-root-cas": "^1.2.5"
  },
  "dependencies": {
    "@advanced-rest-client/arc-electron-preferences": "^1.0.0-rc1",
    "@advanced-rest-client/arc-electron-sources-manager": "0.1.0-rc2",
    "@advanced-rest-client/electron-amf-service": "0.1.0-rc",
    "@advanced-rest-client/electron-drive": "0.1.0-rc3",
    "@advanced-rest-client/electron-oauth2": "1.0.0-rc2",
    "@advanced-rest-client/electron-request": "^1.0.0-rc4",
    "@advanced-rest-client/electron-session-state": "^1.0.0-rc1",
    "camelcase": "^4.1.0",
<<<<<<< HEAD
    "electron-log": "^2.2.16",
=======
    "electron-log": "^2.2.14",
>>>>>>> 2d2a583e
    "electron-updater": "^3.1.1",
    "form-data": "^2.3.2",
    "fs-extra": "^4.0.3",
    "node-fetch": "^1.7.3",
    "ntlm": "^0.1.3",
    "parse5": "^4.0.0",
    "polymer-analyzer": "^2.7.0",
    "polymer-bundler": "^4.0.2",
    "shady-css-parser": "^0.1.0",
    "uuid": "^3.2.1"
  },
  "build": {
    "appId": "com.mulesoft.arc",
    "productName": "AdvancedRestClient",
    "artifactName": "arc-${version}-${arch}.${ext}",
    "asar": true,
    "copyright": "Copyright © 2018 Mulesoft",
    "detectUpdateChannel": true,
    "files": [
      "app.html",
      "app.js",
      "main.js",
      "task-manager.html",
      "package.json",
      "assets/",
      "components/",
      "menus/",
      "scripts/",
      "src/",
      "appresources/"
    ],
    "mac": {
      "category": "public.app-category.developer-tools",
      "icon": "build/icon.icns",
      "target": [
        {
          "target": "dmg",
          "arch": [
            "x64"
          ]
        },
        {
          "target": "zip",
          "arch": [
            "x64"
          ]
        }
      ]
    },
    "dmg": {
      "contents": [
        {
          "x": 110,
          "y": 150
        },
        {
          "x": 240,
          "y": 150,
          "type": "link",
          "path": "/Applications"
        }
      ]
    },
    "linux": {
      "category": "Development",
      "target": [
        {
          "target": "deb",
          "arch": [
            "x64",
            "ia32"
          ]
        },
        {
          "target": "rpm",
          "arch": [
            "x64",
            "ia32"
          ]
        },
        {
          "target": "tar.gz",
          "arch": [
            "x64",
            "ia32"
          ]
        }
      ],
      "vendor": "Mulesoft",
      "synopsis": "A developert tool to test HTTP requests",
      "artifactName": "arc-linux-${version}-${arch}.${ext}"
    },
    "win": {
      "target": [
        
        {
          "target": "nsis",
          "arch": [
            "x64",
            "ia32"
          ]
        }
      ]
    },
    "appx": {
      "applicationId": "AdvancedRestClient",
      "identityName": "48695PawelPsztyc.advanced-rest-client",
      "publisher": "CN=D213CA20-88CE-42AC-A9F2-C5D41BF04550",
      "publisherDisplayName": "Pawel Psztyc"
    },
    "publish": [
      {
        "provider": "github",
        "owner": "advanced-rest-client",
        "repo": "arc-electron"
      }
    ],
    "protocols": {
      "name": "ARC file open",
      "schemes": [
        "arc-file"
      ]
    },
    "nsis": {
      "installerIcon": "build/icon.ico",
      "uninstallerIcon": "build/icon.ico",
      "artifactName": "arc-setup-${arch}.${ext}",
      "shortcutName": "ARC"
    }
  },
  "oauth2": {
    "client_id": "1076318174169-u4a5d3j2v0tbie1jnjgsluqk1ti7ged3.apps.googleusercontent.com",
    "auth_uri": "https://accounts.google.com/o/oauth2/v2/auth",
    "redirect_uri": "https://auth.advancedrestclient.com/oauth2",
    "scopes": [
      "https://www.googleapis.com/auth/drive.file",
      "https://www.googleapis.com/auth/drive.install",
      "https://www.googleapis.com/auth/drive.metadata.readonly"
    ]
  }
}<|MERGE_RESOLUTION|>--- conflicted
+++ resolved
@@ -27,11 +27,7 @@
     "bower": "^1.8.2",
     "chai": "^4.1.2",
     "chance": "^1.0.13",
-<<<<<<< HEAD
     "electron": "^2.0.8",
-=======
-    "electron": "^2.0.2",
->>>>>>> 2d2a583e
     "electron-builder": "^20.27.1",
     "electron-mocha": "^5.0.0",
     "eslint": "^4.18.1",
@@ -50,11 +46,7 @@
     "@advanced-rest-client/electron-request": "^1.0.0-rc4",
     "@advanced-rest-client/electron-session-state": "^1.0.0-rc1",
     "camelcase": "^4.1.0",
-<<<<<<< HEAD
     "electron-log": "^2.2.16",
-=======
-    "electron-log": "^2.2.14",
->>>>>>> 2d2a583e
     "electron-updater": "^3.1.1",
     "form-data": "^2.3.2",
     "fs-extra": "^4.0.3",
@@ -149,7 +141,7 @@
     },
     "win": {
       "target": [
-        
+
         {
           "target": "nsis",
           "arch": [
