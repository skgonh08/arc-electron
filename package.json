--- conflicted
+++ resolved
@@ -1,11 +1,7 @@
 {
   "name": "advanced-rest-client",
   "description": "The Advanced REST Client desktop application.",
-<<<<<<< HEAD
   "version": "14.0.0-alpha.6",
-=======
-  "version": "14.0.0-beta.4",
->>>>>>> da088f1d
   "homepage": "https://advancedrestclient.com",
   "license": "Apache-2.0",
   "author": {
