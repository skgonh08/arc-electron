{
  "name": "advanced-rest-client",
  "description": "The Advanced REST Client desktop application.",
  "version": "13.0.0-beta.3",
  "homepage": "https://advancedrestclient.com",
  "license": "Apache-2.0",
  "author": {
    "name": "Pawel Psztyc",
    "email": "arc@mulesoft.com"
  },
  "repository": {
    "url": "https://github.com/advanced-rest-client/arc-electron"
  },
  "scripts": {
    "start": "electron . --inspect --debug --debug-level=\"silly\" --with-devtools --workspace-path=\"~/arc-dev/workspace\" --settings-file=\"~/arc-dev/dev-settings.json\" --themes-path=\"~/arc-dev/themes\"",
    "postinstall": "electron-builder install-app-deps",
    "test": "npm run test-main && npm run test-renderer && npm run test-app",
    "test-main": "NODE_ENV=test ELECTRON_PATH=node_modules/.bin/electron electron-mocha test/**/*.main.spec.js scripts/packages/**/*.main.spec.js",
    "test-renderer": "NODE_ENV=test ELECTRON_PATH=node_modules/.bin/electron electron-mocha --renderer --require-main 'test/renderer-setup-paths.js' scripts/packages/**/*.renderer.spec.js",
    "test-app": "NODE_ENV=test ELECTRON_PATH=node_modules/.bin/electron mocha test/**.app.spec.js",
    "test-win-all": "npm run test-win-main && npm run test-win-renderer && npm run test-win-app",
    "test-win-main": "node node_modules/.bin/electron-mocha test/**/*.main.spec.js scripts/packages/**/*.main.spec.js",
    "test-win-renderer": "node node_modules/.bin/electron-mocha --renderer scripts/packages/**/*.renderer.spec.js",
    "test-win-app": "node node_modules/.bin/mocha test/**.app.spec.js",
    "build-l": "npx electron-builder -l",
    "build-w": "npx electron-builder -w",
    "build-m": "npx electron-builder -m",
    "pack": "electron-builder --dir",
    "dist": "electron-builder",
    "start-drive": "electron . --inspect --debug --debug-level=\"silly\" --with-devtools --workspace-path=\"~/arc-dev/workspace\" --settings-file=\"~/arc-dev/dev-settings.json\" --themes-path=\"~/arc-dev/themes\" arc-file://drive/open/1_PAI-CGHqi_pZCV8ZZ_9_N-LGMjkAYzn"
  },
  "main": "main.js",
  "devDependencies": {
    "chai": "^4.2.0",
    "electron": "^4.0.4",
    "electron-builder": "^20.38.5",
    "electron-mocha": "^6.0.4",
    "eslint": "^4.18.1",
    "eslint-config-google": "^0.9.1",
    "glob": "^7.1.2",
    "mocha": "^4.1.0",
    "sinon": "^7.2.3",
    "spectron": "^5.0.0"
  },
  "dependencies": {
    "@advanced-rest-client/arc-electron-payload-processor": "^0.1.1",
    "@advanced-rest-client/electron-drive": "0.2.3",
<<<<<<< HEAD
    "@advanced-rest-client/electron-oauth2": "1.0.1",
    "@advanced-rest-client/electron-request": "1.0.0",
=======
    "@advanced-rest-client/electron-oauth2": "1.0.0",
    "@advanced-rest-client/electron-request": "1.0.1",
>>>>>>> 47d7d70e
    "@advanced-rest-client/electron-session-state": "1.0.0",
    "amf-client-js": "^3.1.7",
    "camelcase": "^4.1.0",
    "electron-log": "^2.2.17",
    "electron-updater": "4.0.4",
    "form-data": "^2.3.3",
    "fs-extra": "^4.0.3",
    "jexl": "^1.1.4",
    "live-plugin-manager": "^0.12.0",
    "mime-types": "^2.1.21",
    "node-fetch": "^1.7.3",
    "ntlm": "^0.1.3",
    "parse5": "^4.0.0",
    "semver": "^5.6.0",
    "temp": "^0.8.3",
    "tmp": "0.0.33",
    "unzipper": "^0.9.11",
    "uuid": "^3.3.2",
    "winston": "^3.2.1",
    "yargs": "^12.0.5"
  },
  "build": {
    "appId": "com.mulesoft.arc",
    "productName": "AdvancedRestClient",
    "artifactName": "arc-${version}-${arch}.${ext}",
    "asar": true,
    "copyright": "Copyright © 2018 Mulesoft",
    "generateUpdatesFilesForAllChannels": true,
    "forceCodeSigning": true,
    "detectUpdateChannel": true,
    "files": [
      "app.html",
      "app.js",
      "main.js",
      "task-manager.html",
      "package.json",
      "assets/",
      "bower_components/",
      "node_modules/",
      "menus/",
      "scripts/",
      "src/",
      "appresources/"
    ],
    "mac": {
      "category": "public.app-category.developer-tools",
      "icon": "build/icon.icns",
      "target": [
        {
          "target": "dmg",
          "arch": [
            "x64"
          ]
        },
        {
          "target": "zip",
          "arch": [
            "x64"
          ]
        }
      ]
    },
    "dmg": {
      "contents": [
        {
          "x": 110,
          "y": 150
        },
        {
          "x": 240,
          "y": 150,
          "type": "link",
          "path": "/Applications"
        }
      ]
    },
    "linux": {
      "category": "Development",
      "target": [
        {
          "target": "deb",
          "arch": [
            "x64",
            "ia32"
          ]
        },
        {
          "target": "rpm",
          "arch": [
            "x64",
            "ia32"
          ]
        },
        {
          "target": "tar.gz",
          "arch": [
            "x64",
            "ia32"
          ]
        },
        {
          "target": "AppImage",
          "arch": [
            "x64",
            "ia32"
          ]
        }
      ],
      "vendor": "Mulesoft",
      "synopsis": "A developer tool to test HTTP requests",
      "artifactName": "arc-linux-${version}-${arch}.${ext}"
    },
    "win": {
      "target": [
        {
          "target": "nsis",
          "arch": [
            "x64",
            "ia32"
          ]
        }
      ]
    },
    "appx": {
      "applicationId": "AdvancedRestClient",
      "identityName": "48695PawelPsztyc.advanced-rest-client",
      "publisher": "CN=D213CA20-88CE-42AC-A9F2-C5D41BF04550",
      "publisherDisplayName": "Pawel Psztyc"
    },
    "nsis": {
      "installerIcon": "build/icon.ico",
      "uninstallerIcon": "build/icon.ico",
      "artifactName": "arc-setup-${arch}.${ext}",
      "shortcutName": "ARC"
    },
    "publish": [
      {
        "provider": "github",
        "owner": "advanced-rest-client",
        "repo": "arc-electron"
      }
    ],
    "protocols": {
      "name": "ARC file open",
      "schemes": [
        "arc-file"
      ]
    }
  },
  "oauth2": {
    "client_id": "1076318174169-u4a5d3j2v0tbie1jnjgsluqk1ti7ged3.apps.googleusercontent.com",
    "auth_uri": "https://accounts.google.com/o/oauth2/v2/auth",
    "redirect_uri": "https://auth.advancedrestclient.com/oauth2",
    "scopes": [
      "https://www.googleapis.com/auth/drive.file",
      "https://www.googleapis.com/auth/drive.install"
    ]
  }
}<|MERGE_RESOLUTION|>--- conflicted
+++ resolved
@@ -45,13 +45,8 @@
   "dependencies": {
     "@advanced-rest-client/arc-electron-payload-processor": "^0.1.1",
     "@advanced-rest-client/electron-drive": "0.2.3",
-<<<<<<< HEAD
-    "@advanced-rest-client/electron-oauth2": "1.0.1",
-    "@advanced-rest-client/electron-request": "1.0.0",
-=======
     "@advanced-rest-client/electron-oauth2": "1.0.0",
     "@advanced-rest-client/electron-request": "1.0.1",
->>>>>>> 47d7d70e
     "@advanced-rest-client/electron-session-state": "1.0.0",
     "amf-client-js": "^3.1.7",
     "camelcase": "^4.1.0",
