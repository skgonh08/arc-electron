--- conflicted
+++ resolved
@@ -1,11 +1,7 @@
 {
   "name": "advanced-rest-client",
   "description": "The Advanced REST Client desktop application.",
-<<<<<<< HEAD
-  "version": "11.0.15",
-=======
   "version": "11.0.16",
->>>>>>> 0ef58d95
   "homepage": "https://advancedrestclient.com/",
   "license": "LICENSE.md",
   "author": {
@@ -40,7 +36,7 @@
     "appId": "com.mulesoft.arc",
     "productName": "Advanced REST Client",
     "artifactName": "${productName}-${version}-${arch}.${ext}",
-    "asar": false,
+    "asar": true,
     "copyright": "Copyright © 2017 Mulesoft",
     "detectUpdateChannel": true,
     "files": [
